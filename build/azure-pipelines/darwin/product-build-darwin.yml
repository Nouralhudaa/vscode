parameters:
  - name: VSCODE_PUBLISH
    type: boolean
  - name: VSCODE_QUALITY
    type: string
  - name: VSCODE_RUN_UNIT_TESTS
    type: boolean
  - name: VSCODE_RUN_INTEGRATION_TESTS
    type: boolean
  - name: VSCODE_RUN_SMOKE_TESTS
    type: boolean
<<<<<<< HEAD
  - name: VSCODE_CLI_ARTIFACT
    type: string
    default: ''
  - name: VSCODE_CLI_BINARY_NAME
    type: string
    default: ''
=======
  - name: VSCODE_BUILD_TUNNEL_CLI
    type: boolean
>>>>>>> 65270235

steps:
  - ${{ if eq(parameters.VSCODE_QUALITY, 'oss') }}:
    - checkout: self
      fetchDepth: 1
      retryCountOnTaskFailure: 3

  - task: NodeTool@0
    inputs:
      versionSpec: "16.x"

  - ${{ if ne(parameters.VSCODE_QUALITY, 'oss') }}:
    - task: AzureKeyVault@1
      displayName: "Azure Key Vault: Get Secrets"
      inputs:
        azureSubscription: "vscode-builds-subscription"
        KeyVaultName: vscode
        SecretsFilter: "github-distro-mixin-password,macos-developer-certificate,macos-developer-certificate-key"

  - ${{ if ne(parameters.VSCODE_QUALITY, 'oss') }}:
    - task: DownloadPipelineArtifact@2
      inputs:
        artifact: Compilation
        path: $(Build.ArtifactStagingDirectory)
      displayName: Download compilation output

  - ${{ if ne(parameters.VSCODE_QUALITY, 'oss') }}:
    - script: |
        set -e
        tar -xzf $(Build.ArtifactStagingDirectory)/compilation.tar.gz
      displayName: Extract compilation output

  - ${{ if ne(parameters.VSCODE_QUALITY, 'oss') }}:
    - script: |
        set -e
        cat << EOF > ~/.netrc
        machine github.com
        login vscode
        password $(github-distro-mixin-password)
        EOF

        git config user.email "vscode@microsoft.com"
        git config user.name "VSCode"
      displayName: Prepare tooling

  - ${{ if ne(parameters.VSCODE_QUALITY, 'oss') }}:
    - script: |
        set -e
        git fetch https://github.com/$(VSCODE_MIXIN_REPO).git $VSCODE_DISTRO_REF
        echo "##vso[task.setvariable variable=VSCODE_DISTRO_COMMIT;]$(git rev-parse FETCH_HEAD)"
        git checkout FETCH_HEAD
      condition: and(succeeded(), ne(variables.VSCODE_DISTRO_REF, ' '))
      displayName: Checkout override commit

  - ${{ if ne(parameters.VSCODE_QUALITY, 'oss') }}:
    - script: |
        set -e
        git pull --no-rebase https://github.com/$(VSCODE_MIXIN_REPO).git $(node -p "require('./package.json').distro")
      displayName: Merge distro

  - script: |
      mkdir -p .build
      node build/azure-pipelines/common/computeNodeModulesCacheKey.js $VSCODE_ARCH $ENABLE_TERRAPIN > .build/yarnlockhash
      node build/azure-pipelines/common/computeBuiltInDepsCacheKey.js > .build/builtindepshash
    displayName: Prepare yarn cache flags

  - task: Cache@2
    inputs:
      key: "nodeModules | $(Agent.OS) | .build/yarnlockhash"
      path: .build/node_modules_cache
      cacheHitVar: NODE_MODULES_RESTORED
    displayName: Restore node_modules cache

  - task: Cache@2
    inputs:
      key: '"builtInDeps" | .build/builtindepshash'
      path: .build/builtInExtensions
    displayName: Restore built-in extensions

  - script: |
      set -e
      tar -xzf .build/node_modules_cache/cache.tgz
    condition: and(succeeded(), eq(variables.NODE_MODULES_RESTORED, 'true'))
    displayName: Extract node_modules cache

  - script: |
      set -e
      npx https://aka.ms/enablesecurefeed standAlone
    timeoutInMinutes: 5
    retryCountOnTaskFailure: 3
    condition: and(succeeded(), ne(variables.NODE_MODULES_RESTORED, 'true'), eq(variables['ENABLE_TERRAPIN'], 'true'))
    displayName: Switch to Terrapin packages

  - script: |
      set -e
      export npm_config_arch=$(VSCODE_ARCH)
      export npm_config_node_gyp=$(which node-gyp)

      for i in {1..3}; do # try 3 times, for Terrapin
        yarn --frozen-lockfile --check-files && break
        if [ $i -eq 3 ]; then
          echo "Yarn failed too many times" >&2
          exit 1
        fi
        echo "Yarn failed $i, trying again..."
      done
    env:
      ELECTRON_SKIP_BINARY_DOWNLOAD: 1
      PLAYWRIGHT_SKIP_BROWSER_DOWNLOAD: 1
      GITHUB_TOKEN: "$(github-distro-mixin-password)"
    displayName: Install dependencies
    condition: and(succeeded(), ne(variables.NODE_MODULES_RESTORED, 'true'))

  - script: |
      set -e
      node build/lib/builtInExtensions.js
    env:
      GITHUB_TOKEN: "$(github-distro-mixin-password)"
    displayName: Download missing built-in extensions

  - script: |
      set -e
      node build/azure-pipelines/common/listNodeModules.js .build/node_modules_list.txt
      mkdir -p .build/node_modules_cache
      tar -czf .build/node_modules_cache/cache.tgz --files-from .build/node_modules_list.txt
    condition: and(succeeded(), ne(variables.NODE_MODULES_RESTORED, 'true'))
    displayName: Create node_modules archive

  - ${{ if ne(parameters.VSCODE_QUALITY, 'oss') }}:
    # This script brings in the right resources (images, icons, etc) based on the quality (insiders, stable, exploration)
    - script: |
        set -e
        node build/azure-pipelines/mixin
      displayName: Mix in quality

  - ${{ if ne(parameters.VSCODE_QUALITY, 'oss') }}:
    - script: |
        set -e
        VSCODE_MIXIN_PASSWORD="$(github-distro-mixin-password)" \
          yarn gulp vscode-darwin-$(VSCODE_ARCH)-min-ci
      displayName: Build client

  - ${{ if ne(parameters.VSCODE_QUALITY, 'oss') }}:
    - script: |
        set -e
        node build/azure-pipelines/mixin --server
      displayName: Mix in server quality

  - ${{ if ne(parameters.VSCODE_QUALITY, 'oss') }}:
    - script: |
        set -e
        VSCODE_MIXIN_PASSWORD="$(github-distro-mixin-password)" \
          yarn gulp vscode-reh-darwin-$(VSCODE_ARCH)-min-ci
        VSCODE_MIXIN_PASSWORD="$(github-distro-mixin-password)" \
          yarn gulp vscode-reh-web-darwin-$(VSCODE_ARCH)-min-ci
      displayName: Build Server

  - ${{ if eq(parameters.VSCODE_QUALITY, 'oss') }}:
    - script: |
        set -e
        VSCODE_MIXIN_PASSWORD="$(github-distro-mixin-password)" \
          yarn gulp "transpile-client-swc" "transpile-extensions"
      displayName: Transpile

  - script: |
      set -e
      APP_ROOT="$(Agent.BuildDirectory)/VSCode-darwin-$(VSCODE_ARCH)"
      APP_NAME="`ls $APP_ROOT | head -n 1`"
      echo "##vso[task.setvariable variable=APP_PATH]$APP_ROOT/$APP_NAME"
    displayName: Find application path

<<<<<<< HEAD
  - ${{ if ne(parameters.VSCODE_CLI_ARTIFACT, '') }}:
    - task: DownloadPipelineArtifact@2
      inputs:
        artifact: ${{ parameters.VSCODE_CLI_ARTIFACT }}
        patterns: '**'
        path: $(APP_PATH)/Contents/Resources/app/bin
      displayName: Download VS Code CLI

    - script: |
        set -e
        chmod +x "$(APP_PATH)/Contents/Resources/app/bin/$(VSCODE_CLI_BINARY_NAME)"
        if [ "$(VSCODE_QUALITY)" != "stable" ]; then
          mv "$(APP_PATH)/Contents/Resources/app/bin/$(VSCODE_CLI_BINARY_NAME)" "$(APP_PATH)/Contents/Resources/app/bin/$(VSCODE_CLI_BINARY_NAME)-$(VSCODE_QUALITY)"
=======
  - ${{ if eq(parameters.VSCODE_BUILD_TUNNEL_CLI, true) }}:
    - task: DownloadPipelineArtifact@2
      inputs:
        artifact: unsigned_vscode_cli_darwin_arm64_cli
        patterns: '**'
        path: $(Build.ArtifactStagingDirectory)/cli
      displayName: Download VS Code CLI
      condition: and(succeeded(), eq(variables['VSCODE_ARCH'], 'arm64'))

    - task: DownloadPipelineArtifact@2
      inputs:
        artifact: unsigned_vscode_cli_darwin_x64_cli
        patterns: '**'
        path: $(Build.ArtifactStagingDirectory)/cli
      displayName: Download VS Code CLI
      condition: and(succeeded(), eq(variables['VSCODE_ARCH'], 'x64'))

    - script: |
        set -e
        ARCHIVE_NAME=$(ls "$(Build.ArtifactStagingDirectory)/cli" | head -n 1)
        unzip "$(Build.ArtifactStagingDirectory)/cli/$ARCHIVE_NAME" -d "$(APP_PATH)/Contents/Resources/app/bin"
        chmod +x "$(APP_PATH)/Contents/Resources/app/bin/code-tunnel"
        if [ "$(VSCODE_QUALITY)" != "stable" ]; then
          mv "$(APP_PATH)/Contents/Resources/app/bin/code-tunnel" "$(APP_PATH)/Contents/Resources/app/bin/code-tunnel-$(VSCODE_QUALITY)"
>>>>>>> 65270235
        fi
      displayName: Make CLI executable

  - ${{ if or(eq(parameters.VSCODE_RUN_UNIT_TESTS, true), eq(parameters.VSCODE_RUN_INTEGRATION_TESTS, true), eq(parameters.VSCODE_RUN_SMOKE_TESTS, true)) }}:
    - template: product-build-darwin-test.yml
      parameters:
        VSCODE_QUALITY: ${{ parameters.VSCODE_QUALITY }}
        VSCODE_RUN_UNIT_TESTS: ${{ parameters.VSCODE_RUN_UNIT_TESTS }}
        VSCODE_RUN_INTEGRATION_TESTS: ${{ parameters.VSCODE_RUN_INTEGRATION_TESTS }}
        VSCODE_RUN_SMOKE_TESTS: ${{ parameters.VSCODE_RUN_SMOKE_TESTS }}

  - ${{ if eq(parameters.VSCODE_PUBLISH, true) }}:
    # Setting hardened entitlements is a requirement for:
    # * Apple notarization
    # * Running tests on Big Sur (because Big Sur has additional security precautions)
    - script: |
        set -e
        security create-keychain -p pwd $(agent.tempdirectory)/buildagent.keychain
        security default-keychain -s $(agent.tempdirectory)/buildagent.keychain
        security unlock-keychain -p pwd $(agent.tempdirectory)/buildagent.keychain
        echo "$(macos-developer-certificate)" | base64 -D > $(agent.tempdirectory)/cert.p12
        security import $(agent.tempdirectory)/cert.p12 -k $(agent.tempdirectory)/buildagent.keychain -P "$(macos-developer-certificate-key)" -T /usr/bin/codesign
        security set-key-partition-list -S apple-tool:,apple:,codesign: -s -k pwd $(agent.tempdirectory)/buildagent.keychain
        VSCODE_ARCH=$(VSCODE_ARCH) DEBUG=electron-osx-sign* node build/darwin/sign.js
      displayName: Set Hardened Entitlements

  - ${{ if and(eq(parameters.VSCODE_PUBLISH, true), eq(parameters.VSCODE_RUN_UNIT_TESTS, false), eq(parameters.VSCODE_RUN_INTEGRATION_TESTS, false), eq(parameters.VSCODE_RUN_SMOKE_TESTS, false)) }}:
    - script: |
        set -e
        pushd $(agent.builddirectory)/VSCode-darwin-$(VSCODE_ARCH) && zip -r -X -y $(agent.builddirectory)/VSCode-darwin-$(VSCODE_ARCH).zip * && popd
      displayName: Archive build

  - ${{ if and(eq(parameters.VSCODE_PUBLISH, true), eq(parameters.VSCODE_RUN_UNIT_TESTS, false), eq(parameters.VSCODE_RUN_INTEGRATION_TESTS, false), eq(parameters.VSCODE_RUN_SMOKE_TESTS, false)) }}:
    - script: |
        set -e

        # package Remote Extension Host
        pushd .. && mv vscode-reh-darwin-$(VSCODE_ARCH) vscode-server-darwin-$(VSCODE_ARCH) && zip -Xry vscode-server-darwin-$(VSCODE_ARCH).zip vscode-server-darwin-$(VSCODE_ARCH) && popd

        # package Remote Extension Host (Web)
        pushd .. && mv vscode-reh-web-darwin-$(VSCODE_ARCH) vscode-server-darwin-$(VSCODE_ARCH)-web && zip -Xry vscode-server-darwin-$(VSCODE_ARCH)-web.zip vscode-server-darwin-$(VSCODE_ARCH)-web && popd
      displayName: Prepare to publish servers

  - ${{ if and(eq(parameters.VSCODE_PUBLISH, true), eq(parameters.VSCODE_RUN_UNIT_TESTS, false), eq(parameters.VSCODE_RUN_INTEGRATION_TESTS, false), eq(parameters.VSCODE_RUN_SMOKE_TESTS, false)) }}:
    - task: AzureArtifacts.manifest-generator-task.manifest-generator-task.ManifestGeneratorTask@0
      displayName: Generate SBOM (client)
      inputs:
        BuildDropPath: $(agent.builddirectory)/VSCode-darwin-$(VSCODE_ARCH)
        PackageName: Visual Studio Code

  - ${{ if and(eq(parameters.VSCODE_PUBLISH, true), eq(parameters.VSCODE_RUN_UNIT_TESTS, false), eq(parameters.VSCODE_RUN_INTEGRATION_TESTS, false), eq(parameters.VSCODE_RUN_SMOKE_TESTS, false)) }}:
    - publish: $(agent.builddirectory)/VSCode-darwin-$(VSCODE_ARCH)/_manifest
      displayName: Publish SBOM (client)
      artifact: vscode_client_darwin_$(VSCODE_ARCH)_sbom

  - ${{ if and(eq(parameters.VSCODE_PUBLISH, true), eq(parameters.VSCODE_RUN_UNIT_TESTS, false), eq(parameters.VSCODE_RUN_INTEGRATION_TESTS, false), eq(parameters.VSCODE_RUN_SMOKE_TESTS, false)) }}:
    - task: AzureArtifacts.manifest-generator-task.manifest-generator-task.ManifestGeneratorTask@0
      displayName: Generate SBOM (server)
      inputs:
        BuildDropPath: $(agent.builddirectory)/vscode-server-darwin-$(VSCODE_ARCH)
        PackageName: Visual Studio Code Server

  - ${{ if and(eq(parameters.VSCODE_PUBLISH, true), eq(parameters.VSCODE_RUN_UNIT_TESTS, false), eq(parameters.VSCODE_RUN_INTEGRATION_TESTS, false), eq(parameters.VSCODE_RUN_SMOKE_TESTS, false)) }}:
    - publish: $(agent.builddirectory)/vscode-server-darwin-$(VSCODE_ARCH)/_manifest
      displayName: Publish SBOM (server)
      artifact: vscode_server_darwin_$(VSCODE_ARCH)_sbom

  - ${{ if and(eq(parameters.VSCODE_PUBLISH, true), eq(parameters.VSCODE_RUN_UNIT_TESTS, false), eq(parameters.VSCODE_RUN_INTEGRATION_TESTS, false), eq(parameters.VSCODE_RUN_SMOKE_TESTS, false)) }}:
    - publish: $(Agent.BuildDirectory)/VSCode-darwin-$(VSCODE_ARCH).zip
      artifact: unsigned_vscode_client_darwin_$(VSCODE_ARCH)_archive
      displayName: Publish client archive

  - ${{ if and(eq(parameters.VSCODE_PUBLISH, true), eq(parameters.VSCODE_RUN_UNIT_TESTS, false), eq(parameters.VSCODE_RUN_INTEGRATION_TESTS, false), eq(parameters.VSCODE_RUN_SMOKE_TESTS, false)) }}:
    - publish: $(Agent.BuildDirectory)/vscode-server-darwin-$(VSCODE_ARCH).zip
      artifact: vscode_server_darwin_$(VSCODE_ARCH)_archive-unsigned
      displayName: Publish server archive

  - ${{ if and(eq(parameters.VSCODE_PUBLISH, true), eq(parameters.VSCODE_RUN_UNIT_TESTS, false), eq(parameters.VSCODE_RUN_INTEGRATION_TESTS, false), eq(parameters.VSCODE_RUN_SMOKE_TESTS, false)) }}:
    - publish: $(Agent.BuildDirectory)/vscode-server-darwin-$(VSCODE_ARCH)-web.zip
      artifact: vscode_web_darwin_$(VSCODE_ARCH)_archive-unsigned
      displayName: Publish web server archive

  - ${{ if and(eq(parameters.VSCODE_PUBLISH, true), eq(parameters.VSCODE_RUN_UNIT_TESTS, false), eq(parameters.VSCODE_RUN_INTEGRATION_TESTS, false), eq(parameters.VSCODE_RUN_SMOKE_TESTS, false)) }}:
    - task: AzureCLI@2
      inputs:
        azureSubscription: "vscode-builds-subscription"
        scriptType: pscore
        scriptLocation: inlineScript
        addSpnToEnvironment: true
        inlineScript: |
          Write-Host "##vso[task.setvariable variable=AZURE_TENANT_ID]$env:tenantId"
          Write-Host "##vso[task.setvariable variable=AZURE_CLIENT_ID]$env:servicePrincipalId"
          Write-Host "##vso[task.setvariable variable=AZURE_CLIENT_SECRET;issecret=true]$env:servicePrincipalKey"

  - ${{ if and(eq(parameters.VSCODE_PUBLISH, true), eq(parameters.VSCODE_RUN_UNIT_TESTS, false), eq(parameters.VSCODE_RUN_INTEGRATION_TESTS, false), eq(parameters.VSCODE_RUN_SMOKE_TESTS, false)) }}:
    - script: |
        set -e
        AZURE_STORAGE_ACCOUNT="ticino" \
        AZURE_TENANT_ID="$(AZURE_TENANT_ID)" \
        AZURE_CLIENT_ID="$(AZURE_CLIENT_ID)" \
        AZURE_CLIENT_SECRET="$(AZURE_CLIENT_SECRET)" \
        VSCODE_ARCH="$(VSCODE_ARCH)" \
          node build/azure-pipelines/upload-configuration
      displayName: Upload configuration (for Bing settings search)
      condition: and(succeeded(), eq(variables['VSCODE_ARCH'], 'x64'))
      continueOnError: true<|MERGE_RESOLUTION|>--- conflicted
+++ resolved
@@ -9,17 +9,8 @@
     type: boolean
   - name: VSCODE_RUN_SMOKE_TESTS
     type: boolean
-<<<<<<< HEAD
-  - name: VSCODE_CLI_ARTIFACT
-    type: string
-    default: ''
-  - name: VSCODE_CLI_BINARY_NAME
-    type: string
-    default: ''
-=======
   - name: VSCODE_BUILD_TUNNEL_CLI
     type: boolean
->>>>>>> 65270235
 
 steps:
   - ${{ if eq(parameters.VSCODE_QUALITY, 'oss') }}:
@@ -191,21 +182,6 @@
       echo "##vso[task.setvariable variable=APP_PATH]$APP_ROOT/$APP_NAME"
     displayName: Find application path
 
-<<<<<<< HEAD
-  - ${{ if ne(parameters.VSCODE_CLI_ARTIFACT, '') }}:
-    - task: DownloadPipelineArtifact@2
-      inputs:
-        artifact: ${{ parameters.VSCODE_CLI_ARTIFACT }}
-        patterns: '**'
-        path: $(APP_PATH)/Contents/Resources/app/bin
-      displayName: Download VS Code CLI
-
-    - script: |
-        set -e
-        chmod +x "$(APP_PATH)/Contents/Resources/app/bin/$(VSCODE_CLI_BINARY_NAME)"
-        if [ "$(VSCODE_QUALITY)" != "stable" ]; then
-          mv "$(APP_PATH)/Contents/Resources/app/bin/$(VSCODE_CLI_BINARY_NAME)" "$(APP_PATH)/Contents/Resources/app/bin/$(VSCODE_CLI_BINARY_NAME)-$(VSCODE_QUALITY)"
-=======
   - ${{ if eq(parameters.VSCODE_BUILD_TUNNEL_CLI, true) }}:
     - task: DownloadPipelineArtifact@2
       inputs:
@@ -230,7 +206,6 @@
         chmod +x "$(APP_PATH)/Contents/Resources/app/bin/code-tunnel"
         if [ "$(VSCODE_QUALITY)" != "stable" ]; then
           mv "$(APP_PATH)/Contents/Resources/app/bin/code-tunnel" "$(APP_PATH)/Contents/Resources/app/bin/code-tunnel-$(VSCODE_QUALITY)"
->>>>>>> 65270235
         fi
       displayName: Make CLI executable
 
