/*---------------------------------------------------------------------------------------------
 *  Copyright (c) Microsoft Corporation. All rights reserved.
 *  Licensed under the MIT License. See License.txt in the project root for license information.
 *--------------------------------------------------------------------------------------------*/

import { getActiveWindow } from '../../../../base/browser/dom.js';
import { BugIndicatingError } from '../../../../base/common/errors.js';
import { autorun } from '../../../../base/common/observable.js';
import { IInstantiationService } from '../../../../platform/instantiation/common/instantiation.js';
import { ILogService } from '../../../../platform/log/common/log.js';
import { EditorOption } from '../../../common/config/editorOptions.js';
import type { ViewLinesChangedEvent, ViewScrollChangedEvent } from '../../../common/viewEvents.js';
import type { ViewportData } from '../../../common/viewLayout/viewLinesViewportData.js';
import type { ViewContext } from '../../../common/viewModel/viewContext.js';
import { TextureAtlasPage } from '../../gpu/atlas/textureAtlasPage.js';
import { FullFileRenderStrategy } from '../../gpu/fullFileRenderStrategy.js';
import { BindingId, type IGpuRenderStrategy } from '../../gpu/gpu.js';
import { GPULifecycle } from '../../gpu/gpuDisposable.js';
import { observeDevicePixelDimensions, quadVertices } from '../../gpu/gpuUtils.js';
import { ViewGpuContext } from '../../gpu/viewGpuContext.js';
import type { RenderingContext, RestrictedRenderingContext } from '../../view/renderingContext.js';
import { ViewPart } from '../../view/viewPart.js';
import { ViewLineOptions } from '../viewLines/viewLineOptions.js';


const enum GlyphStorageBufferInfo {
	FloatsPerEntry = 2 + 2 + 2,
	BytesPerEntry = GlyphStorageBufferInfo.FloatsPerEntry * 4,
	Offset_TexturePosition = 0,
	Offset_TextureSize = 2,
	Offset_OriginPosition = 4,
}

/**
 * The GPU implementation of the ViewLines part.
 */
export class ViewLinesGpu extends ViewPart {

	private readonly canvas: HTMLCanvasElement;

	private _device!: GPUDevice;
	private _renderPassDescriptor!: GPURenderPassDescriptor;
	private _renderPassColorAttachment!: GPURenderPassColorAttachment;
	private _bindGroup!: GPUBindGroup;
	private _pipeline!: GPURenderPipeline;

	private _vertexBuffer!: GPUBuffer;

	private readonly _glyphStorageBuffer: GPUBuffer[] = [];
	private _atlasGpuTexture!: GPUTexture;
	private readonly _atlasGpuTextureVersions: number[] = [];

	private _initialized = false;

	private _renderStrategy!: IGpuRenderStrategy;

	constructor(
		context: ViewContext,
		private readonly _viewGpuContext: ViewGpuContext,
		@IInstantiationService private readonly _instantiationService: IInstantiationService,
		@ILogService private readonly _logService: ILogService,
	) {
		super(context);

		this.canvas = this._viewGpuContext.canvas.domNode;

		this._register(autorun(reader => {
			/*const dims = */this._viewGpuContext.canvasDevicePixelDimensions.read(reader);
			// TODO: Request render, should this just call renderText with the last viewportData
		}));

<<<<<<< HEAD
=======
		// Rerender when the texture atlas deletes glyphs
		this._register(ViewGpuContext.atlas.onDidDeleteGlyphs(() => {
			this._atlasGpuTextureVersions.length = 0;
			this._atlasGpuTextureVersions[0] = 0;
			this._atlasGpuTextureVersions[1] = 0;
			this._renderStrategy.reset();
		}));

>>>>>>> 5c0f7b73
		this.initWebgpu();
	}

	async initWebgpu() {
		// #region General

		this._device = await this._viewGpuContext.device;
		const atlas = ViewGpuContext.atlas;

		if (this._store.isDisposed) {
			return;
		}

		const presentationFormat = navigator.gpu.getPreferredCanvasFormat();
		this._viewGpuContext.ctx.configure({
			device: this._device,
			format: presentationFormat,
			alphaMode: 'premultiplied',
		});
<<<<<<< HEAD

		// TODO: Should the texture atlas (shared across all editors) should be part of the gpu context (shared across view parts of this editor)?
		// Create texture atlas
		if (!ViewLinesGpu.atlas) {
			ViewLinesGpu.atlas = this._instantiationService.createInstance(TextureAtlas, this._device.limits.maxTextureDimension2D, undefined);
		}
		const atlas = ViewLinesGpu.atlas;

		// Rerender when the texture atlas deletes glyphs
		this._register(atlas.onDidDeleteGlyphs(() => {
			this._atlasGpuTextureVersions.length = 0;
			this._atlasGpuTextureVersions[0] = 0;
			this._atlasGpuTextureVersions[1] = 0;
			this._renderStrategy.reset();
		}));

=======
>>>>>>> 5c0f7b73
		this._renderPassColorAttachment = {
			view: null!, // Will be filled at render time
			loadOp: 'load',
			storeOp: 'store',
		};
		this._renderPassDescriptor = {
			label: 'Monaco render pass',
			colorAttachments: [this._renderPassColorAttachment],
		};

		// #endregion General

		// #region Uniforms

		let layoutInfoUniformBuffer: GPUBuffer;
		{
			const enum Info {
				FloatsPerEntry = 6,
				BytesPerEntry = Info.FloatsPerEntry * 4,
				Offset_CanvasWidth____ = 0,
				Offset_CanvasHeight___ = 1,
				Offset_ViewportOffsetX = 2,
				Offset_ViewportOffsetY = 3,
				Offset_ViewportWidth__ = 4,
				Offset_ViewportHeight_ = 5,
			}
			const bufferValues = new Float32Array(Info.FloatsPerEntry);
			const updateBufferValues = (canvasDevicePixelWidth: number = this.canvas.width, canvasDevicePixelHeight: number = this.canvas.height) => {
				bufferValues[Info.Offset_CanvasWidth____] = canvasDevicePixelWidth;
				bufferValues[Info.Offset_CanvasHeight___] = canvasDevicePixelHeight;
				bufferValues[Info.Offset_ViewportOffsetX] = Math.ceil(this._context.configuration.options.get(EditorOption.layoutInfo).contentLeft * getActiveWindow().devicePixelRatio);
				bufferValues[Info.Offset_ViewportOffsetY] = 0;
				bufferValues[Info.Offset_ViewportWidth__] = bufferValues[Info.Offset_CanvasWidth____] - bufferValues[Info.Offset_ViewportOffsetX];
				bufferValues[Info.Offset_ViewportHeight_] = bufferValues[Info.Offset_CanvasHeight___] - bufferValues[Info.Offset_ViewportOffsetY];
				return bufferValues;
			};
			layoutInfoUniformBuffer = this._register(GPULifecycle.createBuffer(this._device, {
				label: 'Monaco uniform buffer',
				size: Info.BytesPerEntry,
				usage: GPUBufferUsage.UNIFORM | GPUBufferUsage.COPY_DST,
			}, () => updateBufferValues())).object;
			this._register(observeDevicePixelDimensions(this.canvas, getActiveWindow(), (w, h) => {
				this._device.queue.writeBuffer(layoutInfoUniformBuffer, 0, updateBufferValues(w, h));
			}));
		}

		let atlasInfoUniformBuffer: GPUBuffer;
		{
			const enum Info {
				FloatsPerEntry = 2,
				BytesPerEntry = Info.FloatsPerEntry * 4,
				Offset_Width_ = 0,
				Offset_Height = 1,
			}
			atlasInfoUniformBuffer = this._register(GPULifecycle.createBuffer(this._device, {
				label: 'Monaco atlas info uniform buffer',
				size: Info.BytesPerEntry,
				usage: GPUBufferUsage.UNIFORM | GPUBufferUsage.COPY_DST,
			}, () => {
				const values = new Float32Array(Info.FloatsPerEntry);
				values[Info.Offset_Width_] = atlas.pageSize;
				values[Info.Offset_Height] = atlas.pageSize;
				return values;
			})).object;
		}

		// #endregion Uniforms

		// #region Storage buffers

		this._renderStrategy = this._register(this._instantiationService.createInstance(FullFileRenderStrategy, this._context, this._device, this.canvas, atlas));

		this._glyphStorageBuffer[0] = this._register(GPULifecycle.createBuffer(this._device, {
			label: 'Monaco glyph storage buffer',
			size: GlyphStorageBufferInfo.BytesPerEntry * TextureAtlasPage.maximumGlyphCount,
			usage: GPUBufferUsage.STORAGE | GPUBufferUsage.COPY_DST,
		})).object;
		this._glyphStorageBuffer[1] = this._register(GPULifecycle.createBuffer(this._device, {
			label: 'Monaco glyph storage buffer',
			size: GlyphStorageBufferInfo.BytesPerEntry * TextureAtlasPage.maximumGlyphCount,
			usage: GPUBufferUsage.STORAGE | GPUBufferUsage.COPY_DST,
		})).object;
		this._atlasGpuTextureVersions[0] = 0;
		this._atlasGpuTextureVersions[1] = 0;
		this._atlasGpuTexture = this._register(GPULifecycle.createTexture(this._device, {
			label: 'Monaco atlas texture',
			format: 'rgba8unorm',
			// TODO: Dynamically grow/shrink layer count
			size: { width: atlas.pageSize, height: atlas.pageSize, depthOrArrayLayers: 2 },
			dimension: '2d',
			usage: GPUTextureUsage.TEXTURE_BINDING |
				GPUTextureUsage.COPY_DST |
				GPUTextureUsage.RENDER_ATTACHMENT,
		})).object;

		this._updateAtlasStorageBufferAndTexture();

		// #endregion Storage buffers

		// #region Vertex buffer

		this._vertexBuffer = this._register(GPULifecycle.createBuffer(this._device, {
			label: 'Monaco vertex buffer',
			size: quadVertices.byteLength,
			usage: GPUBufferUsage.VERTEX | GPUBufferUsage.COPY_DST,
		}, quadVertices)).object;

		// #endregion Vertex buffer

		// #region Shader module

		const module = this._device.createShaderModule({
			label: 'Monaco shader module',
			code: this._renderStrategy.wgsl,
		});

		// #endregion Shader module

		// #region Pipeline

		this._pipeline = this._device.createRenderPipeline({
			label: 'Monaco render pipeline',
			layout: 'auto',
			vertex: {
				module,
				entryPoint: 'vs',
				buffers: [
					{
						arrayStride: 2 * Float32Array.BYTES_PER_ELEMENT, // 2 floats, 4 bytes each
						attributes: [
							{ shaderLocation: 0, offset: 0, format: 'float32x2' },  // position
						],
					}
				]
			},
			fragment: {
				module,
				entryPoint: 'fs',
				targets: [
					{
						format: presentationFormat,
						blend: {
							color: {
								srcFactor: 'src-alpha',
								dstFactor: 'one-minus-src-alpha'
							},
							alpha: {
								srcFactor: 'src-alpha',
								dstFactor: 'one-minus-src-alpha'
							},
						},
					}
				],
			},
		});

		// #endregion Pipeline

		// #region Bind group

		this._bindGroup = this._device.createBindGroup({
			label: 'Monaco bind group',
			layout: this._pipeline.getBindGroupLayout(0),
			entries: [
				// TODO: Pass in generically as array?
				{ binding: BindingId.GlyphInfo0, resource: { buffer: this._glyphStorageBuffer[0] } },
				{ binding: BindingId.GlyphInfo1, resource: { buffer: this._glyphStorageBuffer[1] } },
				{
					binding: BindingId.TextureSampler, resource: this._device.createSampler({
						label: 'Monaco atlas sampler',
						magFilter: 'nearest',
						minFilter: 'nearest',
					})
				},
				{ binding: BindingId.Texture, resource: this._atlasGpuTexture.createView() },
				{ binding: BindingId.ViewportUniform, resource: { buffer: layoutInfoUniformBuffer } },
				{ binding: BindingId.AtlasDimensionsUniform, resource: { buffer: atlasInfoUniformBuffer } },
				...this._renderStrategy.bindGroupEntries
			],
		});

		// endregion Bind group

		this._initialized = true;
	}

	private _updateAtlasStorageBufferAndTexture() {
		for (const [layerIndex, page] of ViewGpuContext.atlas.pages.entries()) {
			// Skip the update if it's already the latest version
			if (page.version === this._atlasGpuTextureVersions[layerIndex]) {
				continue;
			}

			this._logService.trace('Updating atlas page[', layerIndex, '] from version ', this._atlasGpuTextureVersions[layerIndex], ' to version ', page.version);

			// TODO: Reuse buffer instead of reconstructing each time
			// TODO: Dynamically set buffer size
			const values = new Float32Array(GlyphStorageBufferInfo.FloatsPerEntry * TextureAtlasPage.maximumGlyphCount);
			let entryOffset = 0;
			for (const glyph of page.glyphs) {
				values[entryOffset + GlyphStorageBufferInfo.Offset_TexturePosition] = glyph.x;
				values[entryOffset + GlyphStorageBufferInfo.Offset_TexturePosition + 1] = glyph.y;
				values[entryOffset + GlyphStorageBufferInfo.Offset_TextureSize] = glyph.w;
				values[entryOffset + GlyphStorageBufferInfo.Offset_TextureSize + 1] = glyph.h;
				values[entryOffset + GlyphStorageBufferInfo.Offset_OriginPosition] = glyph.originOffsetX;
				values[entryOffset + GlyphStorageBufferInfo.Offset_OriginPosition + 1] = glyph.originOffsetY;
				entryOffset += GlyphStorageBufferInfo.FloatsPerEntry;
			}
			if (entryOffset / GlyphStorageBufferInfo.FloatsPerEntry > TextureAtlasPage.maximumGlyphCount) {
				throw new Error(`Attempting to write more glyphs (${entryOffset / GlyphStorageBufferInfo.FloatsPerEntry}) than the GPUBuffer can hold (${TextureAtlasPage.maximumGlyphCount})`);
			}
			this._device.queue.writeBuffer(this._glyphStorageBuffer[layerIndex], 0, values);
			if (page.usedArea.right - page.usedArea.left > 0 && page.usedArea.bottom - page.usedArea.top > 0) {
				this._device.queue.copyExternalImageToTexture(
					{ source: page.source },
					{
						texture: this._atlasGpuTexture,
						origin: {
							x: page.usedArea.left,
							y: page.usedArea.top,
							z: layerIndex
						}
					},
					{
						width: page.usedArea.right - page.usedArea.left,
						height: page.usedArea.bottom - page.usedArea.top
					},
				);
			}
			this._atlasGpuTextureVersions[layerIndex] = page.version;
		}
	}

	public static canRender(options: ViewLineOptions, viewportData: ViewportData, lineNumber: number): boolean {
		const d = viewportData.getViewLineRenderingData(lineNumber);
		// TODO
		return d.content.indexOf('e') !== -1;
	}

	public prepareRender(ctx: RenderingContext): void {
		throw new BugIndicatingError('Should not be called');
	}

	public override render(ctx: RestrictedRenderingContext): void {
		throw new BugIndicatingError('Should not be called');
	}

	override onLinesChanged(e: ViewLinesChangedEvent): boolean {
		return true;
	}

	override onScrollChanged(e: ViewScrollChangedEvent): boolean {
		return true;
	}

	// subscribe to more events

	public renderText(viewportData: ViewportData): void {
		if (this._initialized) {
			return this._renderText(viewportData);
		}
	}

	private _renderText(viewportData: ViewportData): void {
		const options = new ViewLineOptions(this._context.configuration, this._context.theme.type);

		const visibleObjectCount = this._renderStrategy.update(viewportData, options);

		this._updateAtlasStorageBufferAndTexture();

		const encoder = this._device.createCommandEncoder({ label: 'Monaco command encoder' });

		this._renderPassColorAttachment.view = this._viewGpuContext.ctx.getCurrentTexture().createView({ label: 'Monaco canvas texture view' });
		const pass = encoder.beginRenderPass(this._renderPassDescriptor);
		pass.setPipeline(this._pipeline);
		pass.setVertexBuffer(0, this._vertexBuffer);

		pass.setBindGroup(0, this._bindGroup);

		if (this._renderStrategy?.draw) {
			// TODO: Don't draw lines if ViewLinesGpu.canRender is false
			this._renderStrategy.draw(pass, viewportData);
		} else {
			pass.draw(quadVertices.length / 2, visibleObjectCount);
		}

		pass.end();

		const commandBuffer = encoder.finish();

		this._device.queue.submit([commandBuffer]);
	}
}<|MERGE_RESOLUTION|>--- conflicted
+++ resolved
@@ -69,17 +69,6 @@
 			// TODO: Request render, should this just call renderText with the last viewportData
 		}));
 
-<<<<<<< HEAD
-=======
-		// Rerender when the texture atlas deletes glyphs
-		this._register(ViewGpuContext.atlas.onDidDeleteGlyphs(() => {
-			this._atlasGpuTextureVersions.length = 0;
-			this._atlasGpuTextureVersions[0] = 0;
-			this._atlasGpuTextureVersions[1] = 0;
-			this._renderStrategy.reset();
-		}));
-
->>>>>>> 5c0f7b73
 		this.initWebgpu();
 	}
 
@@ -87,26 +76,12 @@
 		// #region General
 
 		this._device = await this._viewGpuContext.device;
-		const atlas = ViewGpuContext.atlas;
 
 		if (this._store.isDisposed) {
 			return;
 		}
 
-		const presentationFormat = navigator.gpu.getPreferredCanvasFormat();
-		this._viewGpuContext.ctx.configure({
-			device: this._device,
-			format: presentationFormat,
-			alphaMode: 'premultiplied',
-		});
-<<<<<<< HEAD
-
-		// TODO: Should the texture atlas (shared across all editors) should be part of the gpu context (shared across view parts of this editor)?
-		// Create texture atlas
-		if (!ViewLinesGpu.atlas) {
-			ViewLinesGpu.atlas = this._instantiationService.createInstance(TextureAtlas, this._device.limits.maxTextureDimension2D, undefined);
-		}
-		const atlas = ViewLinesGpu.atlas;
+		const atlas = ViewGpuContext.atlas;
 
 		// Rerender when the texture atlas deletes glyphs
 		this._register(atlas.onDidDeleteGlyphs(() => {
@@ -116,8 +91,13 @@
 			this._renderStrategy.reset();
 		}));
 
-=======
->>>>>>> 5c0f7b73
+		const presentationFormat = navigator.gpu.getPreferredCanvasFormat();
+		this._viewGpuContext.ctx.configure({
+			device: this._device,
+			format: presentationFormat,
+			alphaMode: 'premultiplied',
+		});
+
 		this._renderPassColorAttachment = {
 			view: null!, // Will be filled at render time
 			loadOp: 'load',
